use crate::commands::{copy::CopyCommand, paste::PasteCommand, Command};
use crate::Document;
use crate::Row;
use crate::Terminal;

<<<<<<< HEAD
use bounded_vec_deque::BoundedVecDeque;
use std::cell::RefCell;
=======
use shunting::{MathContext, ShuntingParser};
>>>>>>> 929ebbe9
use std::env;
use std::rc::Rc;
use std::time::Duration;
use std::time::Instant;
use termion::event::{Event, Key, MouseEvent};
use unicode_segmentation::UnicodeSegmentation;

const VERSION: &str = env!("CARGO_PKG_VERSION");
const QUIT_TIMES: u8 = 2;
const HISTORY_LIMIT: usize = 10;

// Key mappings for navigation
const KEY_POS_UP: Key = Key::Up;
const KEY_POS_DOWN: Key = Key::Down;
const KEY_POS_LEFT: Key = Key::Left;
const KEY_POS_RIGHT: Key = Key::Right;
const KEY_WORD_LEFT: Key = Key::Alt('q');
const KEY_WORD_RIGHT: Key = Key::Alt('w');
const KEY_LINE_LEFT: Key = Key::Alt('b');
const KEY_LINE_RIGHT: Key = Key::Alt('f');
const KEY_PAGE_UP: Key = Key::Alt('t');
const KEY_PAGE_DOWN: Key = Key::Alt('g');
const KEY_DOC_UP: Key = Key::Home;
const KEY_DOC_DOWN: Key = Key::End;

// Key mappings for control
const KEY_QUIT: Key = Key::Ctrl('q');
const KEY_SAVE: Key = Key::Ctrl('s');
const KEY_SEARCH: Key = Key::Ctrl('l');
const KEY_SELECT_FORWARD: Key = Key::Ctrl('f');
const KEY_SELECT_BACKWARD: Key = Key::Ctrl('b');
const KEY_DELETE_SELECTIONS: Key = Key::Ctrl('d');
const KEY_REPLACE_SELECTIONS: Key = Key::Ctrl('r');
const KEY_START_SELECT: Key = Key::Ctrl('t');
const KEY_END_SELECT: Key = Key::Ctrl('y');
const KEY_COPY: Key = Key::Ctrl('c');
const KEY_PASTE: Key = Key::Ctrl('v');
const KEY_UNDO: Key = Key::Ctrl('u');

fn die(e: &std::io::Error) {
    Terminal::clear_screen();
    panic!("{}", e);
}

/// The direction in which a search query should be handled.
#[derive(PartialEq, Copy, Clone)]
pub enum SearchDirection {
    Forward,
    Backward,
}

/// A position represented by (x, y) coordinates.
#[derive(Default, Copy, Clone, PartialEq, Eq, Debug)]
pub struct Position {
    pub x: usize,
    pub y: usize,
}

impl Ord for Position {
    fn cmp(&self, other: &Self) -> std::cmp::Ordering {
        if self.y == other.y {
            self.x.cmp(&other.x)
        } else {
            self.y.cmp(&other.y)
        }
    }
}

impl PartialOrd for Position {
    fn partial_cmp(&self, other: &Self) -> Option<std::cmp::Ordering> {
        Some(self.cmp(other))
    }
}

/// A status message printed at the bottom of the editor.
struct StatusMessage {
    text: String,
    time: Instant,
}

pub struct Selection {
    start: Position,
    end: Position,
}

impl StatusMessage {
    /// Constructs a [StatusMessage] from a string
    ///
    /// # Arguments
    ///
    /// * `message` - the status message's string content
    fn from(message: String) -> Self {
        Self {
            text: message,
            time: Instant::now(),
        }
    }
}

/// The editor!
pub struct Editor {
    /// Whether the editor application should quit
    should_quit: bool,
    /// The [Terminal] that is used
    terminal: Terminal,
    /// The current position of the cursor
    cursor_position: Position,
    /// THe offset of the visible page
    offset: Position,
    /// The maximal horizontal position that is used when the user navigates up or down
    max_position: Option<usize>,
    /// The document being edited
    document: Document,
    /// The status message to be displayed
    status_message: StatusMessage,
    /// How many more times the quit command needs to be inputted before the application exits
    quit_times: u8,
    /// The word to be highlighted, if any
    highlighted_word: Option<String>,
    /// Current selection, if any
    pub selection: Option<Selection>,
    /// Clipboard contents, if any
    pub clipboard: Option<String>,
    /// History of commands
    command_history: BoundedVecDeque<Rc<RefCell<dyn Command>>>,
}

impl Editor {
    /// Constructs the default editor.
    pub fn default() -> Self {
        let args: Vec<String> = env::args().collect();
        let mut initial_status =
            String::from("HELP: Ctrl-L = look for | Ctrl-S = save | Ctrl-Q = quit");

        let document = if let Some(filename) = args.get(1) {
            if let Ok(doc) = Document::open(filename) {
                doc
            } else {
                initial_status = format!("ERR: Could not open file {}", filename);
                Document::default()
            }
        } else {
            Document::default()
        };

        Editor {
            should_quit: false,
            terminal: Terminal::default().expect("Failed to initialize terminal"),
            document,
            offset: Position::default(),
            cursor_position: Position::default(),
            max_position: None,
            status_message: StatusMessage::from(initial_status),
            quit_times: QUIT_TIMES,
            highlighted_word: None,
            selection: None,
            clipboard: None,
            command_history: BoundedVecDeque::new(HISTORY_LIMIT),
        }
    }

    /// Runs the editor.
    ///
    /// This is essentially an event loop and should only ever be called once.
    pub fn run(&mut self) {
        loop {
            if let Err(error) = self.refresh_screen() {
                die(&error);
            }

            if self.should_quit {
                break;
            }

            if let Err(error) = self.process_event() {
                die(&error);
            }
        }
    }

    /// Re-renders the terminal screen.
    ///
    /// # Errors
    ///
    /// Will return `Err` if I/O error encountered
    fn refresh_screen(&mut self) -> Result<(), std::io::Error> {
        Terminal::cursor_hide();
        Terminal::cursor_position(&Position::default());
        if self.should_quit {
            Terminal::clear_screen();
            println!("Goodbye.\r");
        } else {
            self.document.highlight(
                &self.highlighted_word,
                Some(
                    self.offset
                        .y
                        .saturating_add(self.terminal.size().height as usize),
                ),
            );

            self.draw_rows();
            self.draw_status_bar();
            self.draw_message_bar();
            Terminal::cursor_position(&Position {
                x: self.cursor_position.x.saturating_sub(self.offset.x),
                y: self.cursor_position.y.saturating_sub(self.offset.y),
            });
        }
        Terminal::cursor_show();
        Terminal::flush()
    }

    /// Draws the status bar at the bottom of the editor.
    fn draw_status_bar(&self) {
        let width = self.terminal.size().width as usize;
        let mut filename = "[No Name]".to_string();
        let modified_indicator = if self.document.is_dirty() {
            " (modified)"
        } else {
            ""
        };

        if let Some(name) = &self.document.filename {
            filename = name.clone();
            filename.truncate(20);
        }

        let mut status = format!(
            "{} - {} lines{}",
            filename,
            self.document.len(),
            modified_indicator
        );

        let line_indicator = format!(
            "{} | {}/{}",
            self.document.file_type(),
            self.cursor_position.y.saturating_add(1),
            self.document.len()
        );

        let len = status.len() + line_indicator.len();
        status.push_str(&" ".repeat(width.saturating_sub(len)));
        status = format!("{}{}", status, line_indicator);
        status.truncate(width);

        Terminal::set_bg_color();
        Terminal::set_fg_color();
        println!("{}\r", status);
        Terminal::reset_fg_color();
        Terminal::reset_bg_color();
    }

    /// Draws the message bar at the bottom of the editor.
    fn draw_message_bar(&self) {
        Terminal::clear_current_line();
        let message = &self.status_message;
        if Instant::now() - message.time < Duration::new(5, 0) {
            let mut text = message.text.clone();
            text.truncate(self.terminal.size().width as usize);
            print!("{}", text);
        }
    }

    /// Draws a given row on the terminal screen.
    ///
    /// # Arguments
    ///
    /// * `row` - The row to be drawn
    pub fn draw_row(&self, row: &Row) {
        let width = self.terminal.size().width as usize;
        let start = self.offset.x;
        let end = self.offset.x.saturating_add(width);
        let row = row.render(start, end);
        println!("{}\r", row);
    }

    fn draw_rows(&self) {
        let height = self.terminal.size().height;
        for terminal_row in 0..height {
            Terminal::clear_current_line();
            if let Some(row) = self
                .document
                .row(self.offset.y.saturating_add(terminal_row as usize))
            {
                self.draw_row(row);
            } else if self.document.is_empty() && terminal_row == height / 3 {
                self.draw_welcome_message();
            } else {
                println!("~\r");
            }
        }
    }

    /// Draws a welcome message in the middle of the editor.
    fn draw_welcome_message(&self) {
        let mut welcome_message = format!("Ferro editor -- version {}", VERSION);
        let width = self.terminal.size().width as usize;
        let len = welcome_message.len();
        let padding = width.saturating_sub(len) / 2;
        let spaces = " ".repeat(padding.saturating_sub(1));
        welcome_message = format!("~{}{}", spaces, welcome_message);
        welcome_message.truncate(width);
        println!("{}\r", welcome_message);
    }

    /// Saves the document being edited.
    fn save(&mut self) {
        if self.document.filename.is_none() {
            let new_name = self.prompt("Save as: ", |_, _, _| {}).unwrap_or(None);
            if new_name.is_none() {
                self.set_status_message("Save aborted.".to_string());
                return;
            }

            self.document.filename = new_name;
        }
        if self.document.save().is_ok() {
            self.set_status_message("File saved successfully.".to_string());
        } else {
            self.set_status_message("Error writing file!".to_string());
        }
    }

    /// Searches for a string in the document.
    fn search(&mut self) {
        let old_position = self.cursor_position.clone();
        let mut direction = SearchDirection::Forward;

        let query = self
            .prompt(
                "Search (ESC to cancel, arrows to navigate, Ctrl+F/Ctrl+B to select): ",
                |editor, key, query| {
                    let mut moved = false;
                    match key {
                        KEY_SELECT_FORWARD => {
                            editor
                                .document
                                .add_selection(editor.cursor_position, query.len());
                            direction = SearchDirection::Forward;
                            editor.move_cursor(Key::Right);
                            moved = true;
                        }
                        KEY_POS_RIGHT | KEY_POS_DOWN => {
                            direction = SearchDirection::Forward;
                            editor.move_cursor(Key::Right);
                            moved = true;
                        }
                        KEY_SELECT_BACKWARD => {
                            editor
                                .document
                                .add_selection(editor.cursor_position, query.len());
                            direction = SearchDirection::Backward;
                        }
                        KEY_POS_LEFT | KEY_POS_UP => direction = SearchDirection::Backward,
                        _ => (),
                    }

                    if let Some(position) =
                        editor
                            .document
                            .find(&query, &editor.cursor_position, direction)
                    {
                        editor.cursor_position = position;
                        editor.scroll();
                    } else if moved {
                        editor.move_cursor(Key::Left);
                    }
                    editor.highlighted_word = Some(query.to_string());
                },
            )
            .unwrap_or(None);

        if query.is_none() {
            self.cursor_position = old_position;
            self.scroll();
        }
        self.highlighted_word = None;
        self.document.refresh_highlighting();
    }

    /// Prompts the user for a mathematical expression and displays its evaluated result.
    fn evaluate_expression(&mut self) {
        let query = self
            .prompt("Enter your expression: ", |_, _, _| {})
            .unwrap_or(None)
            .unwrap_or(String::new());

        if let Ok(expr) = ShuntingParser::parse_str(&query) {
            if let Ok(result) = MathContext::new().eval(&expr) {
                self.status_message = StatusMessage::from(format!("Result = {}", result));
                return;
            }
        }

        self.status_message = StatusMessage::from("Invalid expression.".into());
    }

    /// Processes an event (i.e. a keypress or a mousepress).
    ///
    /// # Errors
    ///
    /// Will return `Err` if I/O error encountered while reading event
    fn process_event(&mut self) -> Result<(), std::io::Error> {
        let event = Terminal::read_event()?;
        match event {
            Event::Key(keypress) => self.process_keypress(keypress),
            Event::Mouse(mousepress) => self.process_mousepress(mousepress),
            _ => Ok(()),
        }
    }

    /// Processes a keypress event.
    ///
    /// # Arguments
    ///
    /// * `keypress` - the [Key] that was pressed
    ///
    /// # Errors
    ///
    /// Will return `Err` if I/O error encountered
    fn process_keypress(&mut self, keypress: Key) -> Result<(), std::io::Error> {
        match keypress {
            KEY_QUIT => {
                if self.quit_times > 0 && self.document.is_dirty() {
                    self.set_status_message(format!(
                        "WARNING! File has unsaved changes. Press Ctrl-Q {} more time(s) to quit.",
                        self.quit_times
                    ));
                    self.quit_times -= 1;
                    return Ok(());
                }

                self.should_quit = true;
            }
<<<<<<< HEAD
            KEY_COPY => {
                CopyCommand::new().execute(self);
            }
            KEY_PASTE => {
                let command = PasteCommand::new(self.cursor_position, self.clipboard.clone());
                self.command_history
                    .push_back(Rc::new(RefCell::new(command)));

                let command_clone = self.command_history.back().unwrap().clone();
                command_clone.borrow_mut().execute(self);
            }
            KEY_UNDO => {
                if let Some(command) = self.command_history.pop_back() {
                    let command_clone = command.clone();
                    command_clone.borrow_mut().undo(self);
                }
            }
            KEY_SAVE => self.save(),
            KEY_SEARCH => self.search(),
            KEY_START_SELECT => {
                self.selection = Some(Selection {
                    start: self.cursor_position,
                    end: self.cursor_position,
                });
            }
            KEY_END_SELECT => {
                if let Some(Selection { start, end: _ }) = self.selection {
                    self.selection = Some(Selection {
                        start: start.min(self.cursor_position),
                        end: start.max(self.cursor_position),
                    });
                }
            }
=======
            Key::Ctrl('s') => self.save(),
            Key::Ctrl('l') => self.search(),
            Key::Alt('c') => self.evaluate_expression(),
>>>>>>> 929ebbe9
            Key::Char(c) => {
                let indent = self.document.insert(&mut self.cursor_position, c);
                (0..indent + 1).for_each(|_| self.move_cursor(Key::Right));
                self.command_history.clear();
            }
            Key::Delete => {
                self.document.delete(&self.cursor_position);
                self.command_history.clear();
            }
            Key::Backspace => {
                if self.cursor_position.x > 0 || self.cursor_position.y > 0 {
                    self.move_cursor(Key::Left);
                    self.document.delete(&self.cursor_position);
                }
                self.command_history.clear();
            }
            KEY_POS_UP | KEY_POS_DOWN | KEY_POS_LEFT | KEY_POS_RIGHT | KEY_WORD_LEFT
            | KEY_WORD_RIGHT | KEY_LINE_LEFT | KEY_LINE_RIGHT | KEY_PAGE_UP | KEY_PAGE_DOWN
            | KEY_DOC_UP | KEY_DOC_DOWN => self.move_cursor(keypress),
            _ => (),
        }

        self.scroll();
        if self.quit_times < QUIT_TIMES {
            self.quit_times = QUIT_TIMES;
            self.set_status_message(String::new());
        }
        Ok(())
    }

    /// Processes a mousepress event.
    ///
    /// # Arguments
    ///
    /// * `mousepress` - the [MouseEvent] that occurred
    ///
    /// # Errors
    ///
    /// Will return `Err` if I/O error encountered
    fn process_mousepress(&mut self, mousepress: MouseEvent) -> Result<(), std::io::Error> {
        let offset = &self.offset;
        match mousepress {
            MouseEvent::Press(_, a, b) | MouseEvent::Release(a, b) | MouseEvent::Hold(a, b) => {
                let y = offset.y + b.saturating_sub(1) as usize;
                if let Some(row) = self.document.row(y) {
                    let x = (offset.x + a.saturating_sub(1) as usize).min(row.len());
                    self.cursor_position = Position { x, y };
                    self.max_position = Some(x);
                }
            }
        };
        Ok(())
    }

    /// Prompts the user for input.
    ///
    /// # Arguments
    ///
    /// * `prompt` - the prompt to print
    /// * `callback` - the callback to use
    ///
    /// # Errors
    ///
    /// Will return `Err` if I/O error encountered
    fn prompt<C>(&mut self, prompt: &str, mut callback: C) -> Result<Option<String>, std::io::Error>
    where
        C: FnMut(&mut Self, Key, &String),
    {
        let mut result = String::new();
        loop {
            self.set_status_message(format!("{}{}", prompt, result));
            self.refresh_screen()?;
            let event = Terminal::read_event()?;
            if let Event::Key(key) = event {
                match key {
                    Key::Backspace => {
                        let graphemes_cnt = result.graphemes(true).count();
                        result = result
                            .graphemes(true)
                            .take(graphemes_cnt.saturating_sub(1))
                            .collect();
                    }
                    Key::Char('\n') => {
                        self.document.reset_selections();
                        break;
                    }
                    Key::Char(c) => {
                        if !c.is_control() {
                            result.push(c);
                        }
                    }
                    KEY_DELETE_SELECTIONS => {
                        self.document.delete_selections();
                        self.command_history.clear();
                        break;
                    }
                    KEY_REPLACE_SELECTIONS => {
                        let replacement = self.prompt_replacement()?;
                        if replacement.is_some() {
                            self.document.replace_selections(&replacement);
                        } else {
                            self.document.reset_selections();
                        }
                        self.command_history.clear();
                        break;
                    }
                    Key::Esc => {
                        self.document.reset_selections();
                        result.truncate(0);
                        break;
                    }
                    _ => (),
                }
                callback(self, key, &result);
            }
        }

        self.set_status_message(String::new());
        if result.is_empty() {
            Ok(None)
        } else {
            Ok(Some(result))
        }
    }

    /// Prompts the user for a string to replace all selections with.
    ///
    /// # Errors
    ///
    /// Will return `Err` if I/O error encountered
    fn prompt_replacement(&mut self) -> Result<Option<String>, std::io::Error> {
        let mut result = String::new();
        loop {
            self.set_status_message(format!("Replace with: {}", result));
            self.refresh_screen()?;
            let event = Terminal::read_event()?;
            if let Event::Key(key) = event {
                match key {
                    Key::Backspace => {
                        let graphemes_cnt = result.graphemes(true).count();
                        result = result
                            .graphemes(true)
                            .take(graphemes_cnt.saturating_sub(1))
                            .collect();
                    }
                    Key::Char('\n') => break,
                    Key::Char(c) => {
                        if !c.is_control() {
                            result.push(c);
                        }
                    }
                    Key::Esc => {
                        result.truncate(0);
                        break;
                    }
                    _ => (),
                }
            }
        }

        self.set_status_message(String::new());
        if result.is_empty() {
            Ok(None)
        } else {
            Ok(Some(result))
        }
    }

    /// Scrolls the screen by the height of the terminal.
    fn scroll(&mut self) {
        let Position { x, y } = self.cursor_position;
        let height = self.terminal.size().height as usize;
        let width = self.terminal.size().width as usize;
        let mut offset = &mut self.offset;

        if y < offset.y {
            offset.y = y;
        } else if y >= offset.y.saturating_add(height) {
            offset.y = y.saturating_sub(height).saturating_add(1);
        }

        if x < offset.x {
            offset.x = x;
        } else if x >= offset.x.saturating_add(width) {
            offset.x = x.saturating_sub(width).saturating_add(1);
        }
    }

    /// Sets the editor's status message
    ///
    /// # Arguments
    ///
    /// * `msg` - the message to display
    pub fn set_status_message(&mut self, msg: String) {
        self.status_message = StatusMessage::from(msg);
    }

    /// Copies the selection into the clipboard
    pub fn copy(&mut self) {
        if let Some(Selection { start, end }) = self.selection {
            self.clipboard = Some(self.document.get_contents(start, end));
        }
    }

    /// Pastes clipboard contents at the specified position
    ///
    /// # Arguments
    ///
    /// * `at` - the position at which to paste
    /// * `clipboard` - the clipboard contents to paste
    pub fn paste(&mut self, at: &Position, clipboard: &Option<String>) {
        if let Some(content) = &clipboard {
            let mut pos = at.clone();
            for c in content[..].chars().rev() {
                self.document.insert(&mut pos, c);
            }
        }
    }

    /// Undoes a paste operation
    ///
    /// # Arguments
    ///
    /// * `at` - the position at which to undo paste
    /// * `n_chars_to_delete` - the number of characters to delete from the position
    pub fn undo_paste(&mut self, at: &Position, n_chars_to_delete: usize) {
        (0..n_chars_to_delete).for_each(|_| {
            self.document.delete(&at);
        });
    }

    /// Moves the cursor based on the key that was pressed.
    ///
    /// # Arguments
    ///
    /// * `key` - The key that was pressed
    fn move_cursor(&mut self, key: Key) {
        let terminal_height = self.terminal.size().height as usize;

        let Position { mut x, mut y } = self.cursor_position;
        let height = self.document.len();
        let mut width = if let Some(row) = self.document.row(y) {
            row.len()
        } else {
            0
        };

        match key {
            KEY_POS_UP => y = y.saturating_sub(1),
            KEY_POS_DOWN => {
                if y < height {
                    y = y.saturating_add(1);
                }
            }
            KEY_POS_LEFT => {
                if x > 0 {
                    x -= 1;
                } else if y > 0 {
                    y -= 1;
                    if let Some(row) = self.document.row(y) {
                        x = row.len();
                    } else {
                        x = 0;
                    }
                }
            }
            KEY_POS_RIGHT => {
                if x < width {
                    x += 1;
                } else if y < height {
                    y += 1;
                    x = 0;
                }
            }
            KEY_WORD_LEFT => {
                if let Some(pos) = self
                    .document
                    .find_next_word(&self.cursor_position, SearchDirection::Backward)
                {
                    x = pos.x;
                    y = pos.y;
                }
            }
            KEY_WORD_RIGHT => {
                if let Some(pos) = self
                    .document
                    .find_next_word(&self.cursor_position, SearchDirection::Forward)
                {
                    x = pos.x;
                    y = pos.y;
                }
            }
            KEY_LINE_LEFT => x = 0,
            KEY_LINE_RIGHT => x = width,
            KEY_PAGE_UP => y = y.saturating_sub(terminal_height),
            KEY_PAGE_DOWN => y = y.saturating_add(terminal_height).min(height),
            KEY_DOC_UP => y = 0,
            KEY_DOC_DOWN => y = height,
            _ => (),
        }

        width = if let Some(row) = self.document.row(y) {
            row.len()
        } else {
            0
        };

        let is_vertical_control = |k: Key| match k {
            KEY_POS_UP | KEY_POS_DOWN | KEY_PAGE_UP | KEY_PAGE_DOWN | KEY_DOC_UP | KEY_DOC_DOWN => {
                true
            }
            _ => false,
        };
        let is_horizontal_control = |k: Key| match k {
            KEY_POS_LEFT | KEY_POS_RIGHT | KEY_WORD_LEFT | KEY_WORD_RIGHT | KEY_LINE_LEFT
            | KEY_LINE_RIGHT => true,
            _ => false,
        };

        if !is_vertical_control(key) || self.max_position.is_none() {
            x = x.min(width);
        } else if let Some(pos) = self.max_position {
            x = x.max(pos).min(width);
        }

        self.cursor_position = Position { x, y };

        if is_horizontal_control(key) {
            // We need to update the cursor's max_position iff the keypress controls the cursor's x position
            self.max_position = Some(x);
        }
    }
}

#[cfg(test)]
mod test {
    use crate::Position;

    #[test]
    fn position_cmp() {
        let mut pos1 = Position { x: 0, y: 0 };
        let mut pos2 = Position { x: 0, y: 0 };
        assert_eq!(pos1, pos2);

        pos2 = Position { x: 5, y: 2 };
        assert!(pos2 > pos1);
        assert_eq!(pos2.min(pos1), pos1);

        pos1 = Position { x: 7, y: 2 };
        assert!(pos1 > pos2);
        assert_eq!(pos1.max(pos2), pos1);
    }
}<|MERGE_RESOLUTION|>--- conflicted
+++ resolved
@@ -3,12 +3,10 @@
 use crate::Row;
 use crate::Terminal;
 
-<<<<<<< HEAD
 use bounded_vec_deque::BoundedVecDeque;
+use shunting::{MathContext, ShuntingParser};
+
 use std::cell::RefCell;
-=======
-use shunting::{MathContext, ShuntingParser};
->>>>>>> 929ebbe9
 use std::env;
 use std::rc::Rc;
 use std::time::Duration;
@@ -445,7 +443,6 @@
 
                 self.should_quit = true;
             }
-<<<<<<< HEAD
             KEY_COPY => {
                 CopyCommand::new().execute(self);
             }
@@ -479,11 +476,7 @@
                     });
                 }
             }
-=======
-            Key::Ctrl('s') => self.save(),
-            Key::Ctrl('l') => self.search(),
             Key::Alt('c') => self.evaluate_expression(),
->>>>>>> 929ebbe9
             Key::Char(c) => {
                 let indent = self.document.insert(&mut self.cursor_position, c);
                 (0..indent + 1).for_each(|_| self.move_cursor(Key::Right));
